--- conflicted
+++ resolved
@@ -57,18 +57,20 @@
     prompt_cls: Union[Random, Textfile, ShareGPT, None] = None
     if args.dataset_name == 'sharegpt':
         logger.info(
-<<<<<<< HEAD
-            "User selected sharegpt dataset.\n \
-            Ignoring prompt distribution and following the shapes from the dataset.\n"
-=======
             "User selected sharegpt dataset. "
             "Ignoring prompt and output length distribution and following the shapes from the dataset.\n"
->>>>>>> b21b90e3
         )
         if args.use_out_token_dist_sharegpt:
             output_token_dist = select_distribution(args.output_token_distribution)
+            logger.info(
+                "User specified sharegpt dataset. "
+                "Ignoring prompt distribution and following the shapes from the dataset.\n"
+            )
         else:
             output_token_dist = None
+            logger.info(
+                "Ignoring output length distribution and following the shapes from the dataset.\n"
+            )
         prompt_cls = ShareGPT(filename, tokenizer, output_token_dist)
     else:
         logger.info(
@@ -245,9 +247,7 @@
 
     return benchmark_parser
 
-    benchmark_parser.add_argument(
-        "--use-out-token-dist-sharegpt", action="store_true", help="Use output token distribution for sharegpt."
-    )
+
 
 
 def parse_args() -> argparse.Namespace:
