import abc
from typing import List, Tuple, Optional
import logging
import json
import random
import transformers
from flexible_inference_benchmark.engine import distributions

logger = logging.getLogger(__name__)


def get_data_end(
    data: List[int], tokenizer: transformers.PreTrainedTokenizer, idx: int, length: int, num_trials: int
) -> int:
    assert length >= 0 and idx >= 0
    if length == 0:
        return idx

    idy = idx + length

    def get_length(x: int, y: int) -> int:
        return len(tokenizer.encode(tokenizer.decode(data[x:y])))

    for _ in range(num_trials):
        if get_length(idx, idy) == length:
            break
        if get_length(idx, idy) < length:
            idy += 1
        else:
            idy -= 1  # Could potentially be stuck in a cycle if the length is not achievable
            if idy < idx:
                idy = idx
                break

    if get_length(idx, idy) != length:
        logger.debug(f"Tried to achieve length {length} but failed. Achieved length {get_length(idx, idy)} instead")

    return idy


class Data(abc.ABC):
    @abc.abstractmethod
    def generate_data(self, size: int) -> List[Tuple[str, int, int]]:
        pass


class Textfile(Data):
    def __init__(
        self,
        data: List[int],
        prefix_str: str,
        prefill_distribution: distributions.Distribution,
        output_token_distribution: distributions.Distribution,
        tokenizer: transformers.PreTrainedTokenizer,
        num_trials: int,
    ) -> None:
        self.prefix_str = prefix_str
        self.prefill_distribution = prefill_distribution
        self.output_token_distribution = output_token_distribution
        self.start_distribution = distributions.AdjustedUniformInt(0, len(data) - num_trials)
        self.tokenizer = tokenizer
        self.data = data
        self.num_trials = num_trials

    @classmethod
    def with_prefix_str(
        cls,
        filename: str,
        prefix_str: str,
        prefill_distribution: distributions.Distribution,
        output_token_distribution: distributions.Distribution,
        tokenizer: transformers.PreTrainedTokenizer,
        num_trials: int = 10,
    ) -> "Textfile":
        with open(filename) as f:
            text = f.read()
        data = tokenizer.encode(text)

        return cls(data, prefix_str, prefill_distribution, output_token_distribution, tokenizer, num_trials)

    @classmethod
    def with_prefix_len(
        cls,
        filename: str,
        prefix_len: int,
        prefill_distribution: distributions.Distribution,
        output_token_distribution: distributions.Distribution,
        tokenizer: transformers.PreTrainedTokenizer,
        num_trials: int = 10,
    ) -> "Textfile":
        with open(filename) as f:
            text = f.read()
        data = tokenizer.encode(text)

        if prefix_len + num_trials >= len(data):
            raise ValueError("Prefix length is too long")

        prefix_end = get_data_end(data, tokenizer, 0, prefix_len, num_trials)  # prefix real length

        prefix_str = tokenizer.decode(data[:prefix_end]) if prefix_end > 0 else ""

        return cls(
            data[prefix_end:], prefix_str, prefill_distribution, output_token_distribution, tokenizer, num_trials
        )

    def generate_data(self, size: int) -> List[Tuple[str, int, int]]:
        # Can save memory by using a generator. However for performance we will use a list
        input_data = []
        lengths = self.prefill_distribution.generate_distribution(size)
        output_tokens = self.output_token_distribution.generate_distribution(size)
        starts = self.start_distribution.generate_distribution(lengths)
        prefix_len = len(self.tokenizer.encode(self.prefix_str))

        for i in range(size):
            if lengths[i] - prefix_len < 0:  # skip when sampling length less than prefix
                continue
            prompt_end = get_data_end(self.data, self.tokenizer, starts[i], lengths[i] - prefix_len, self.num_trials)
            achieved_len = (prompt_end - starts[i]) + prefix_len

            input_data.append(
                (
                    self.prefix_str + self.tokenizer.decode(self.data[starts[i] : prompt_end]),
                    achieved_len,
                    output_tokens[i],
                )
            )

        if len(input_data) < size:
            logger.debug(f"Generating {len(input_data)} requests instead of {size} requests.")
            return input_data
        return random.sample(input_data, size)


class Random(Data):
    def __init__(
        self,
        prefix_str: str,
        prefill_distribution: distributions.Distribution,
        token_distribution: distributions.Distribution,
        output_token_distribution: distributions.Distribution,
        tokenizer: transformers.PreTrainedTokenizer,
        num_trials: int,
    ) -> None:
        self.tokenizer = tokenizer
        self.prefill_distribution = prefill_distribution
        self.token_distribution = token_distribution
        self.output_token_distribution = output_token_distribution
        self.prefix_str = prefix_str
        self.num_trials = num_trials

    @classmethod
    def with_prefix_str(
        cls,
        prefix_str: str,
        prefill_distribution: distributions.Distribution,
        output_token_distribution: distributions.Distribution,
        tokenizer: transformers.PreTrainedTokenizer,
        num_trials: int = 10,
    ) -> "Random":
        token_distribution = distributions.UniformInt(0, len(tokenizer.get_vocab()))

        return cls(
            prefix_str, prefill_distribution, token_distribution, output_token_distribution, tokenizer, num_trials
        )

    @classmethod
    def with_prefix_len(
        cls,
        prefix_len: int,
        prefill_distribution: distributions.Distribution,
        output_token_distribution: distributions.Distribution,
        tokenizer: transformers.PreTrainedTokenizer,
        num_trials: int = 10,
    ) -> "Random":
        token_distribution = distributions.UniformInt(0, len(tokenizer.get_vocab()))
        data = list(token_distribution.generate_distribution(prefix_len + num_trials))
        prefix_end = get_data_end(data, tokenizer, 0, prefix_len, num_trials)  # prefix real length
        prefix_str = tokenizer.decode(data[:prefix_end]) if prefix_end > 0 else ""

        return cls(
            prefix_str, prefill_distribution, token_distribution, output_token_distribution, tokenizer, num_trials
        )

    def generate_data(self, size: int) -> List[Tuple[str, int, int]]:
        input_data = []
        lengths = self.prefill_distribution.generate_distribution(size)
        output_tokens = self.output_token_distribution.generate_distribution(size)
        prefix_len = len(self.tokenizer.encode(self.prefix_str))

        for i in range(size):
            data = list(self.token_distribution.generate_distribution(lengths[i] + self.num_trials))
            if lengths[i] - prefix_len < 0:  # skip when sampling length less than prefix
                continue
            prompt_end = get_data_end(data, self.tokenizer, 0, lengths[i] - prefix_len, self.num_trials)
            achieved_len = prompt_end + prefix_len

            input_data.append(
                (self.prefix_str + self.tokenizer.decode(data[:prompt_end]), achieved_len, output_tokens[i])
            )

        if len(input_data) < size:
            logger.debug(f"Generating {len(input_data)} requests instead of {size} requests.")
            return input_data
        return random.sample(input_data, size)


class ShareGPT(Data):
    def __init__(
            self, 
            filename: str, 
            tokenizer: transformers.PreTrainedTokenizer,
            output_token_distribution: Optional[distributions.Distribution] = None,
    ) -> None:
        # From https://github.com/vllm-project/vllm/blob/v0.4.0.post1/benchmarks/benchmark_serving.py#L310

        self.tokenizer = tokenizer

        with open(filename) as f:
            dataset = json.load(f)

        dataset = [data for data in dataset if len(data["conversations"]) > 2]
<<<<<<< HEAD
        if output_token_distribution:
            output_tokens = output_token_distribution.generate_distribution(len(dataset))
        else:
            output_tokens = None
        tokenized_dataset = [
            (
                data["conversations"][0]["value"],
                len(tokenizer(data["conversations"][0]["value"]).input_ids),
                len(tokenizer(data["conversations"][1]["value"]).input_ids) if output_token_distribution is None else output_tokens[idx],
            )
            for idx, data in enumerate(dataset)
=======

        sequences_to_encode = [data["conversations"][0]["value"] for data in dataset] + [
            data["conversations"][1]["value"] for data in dataset
        ]
        results = tokenizer(sequences_to_encode)
        tokenized_dataset = [
            (
                dataset[i]["conversations"][0]["value"],
                len(results.input_ids[i]),
                len(results.input_ids[i + len(dataset)]),
            )
            for i in range(len(dataset))
>>>>>>> d8bf7576
        ]

        filtered_dataset = [
            (prompt_str, prompt_len, output_len)
            for prompt_str, prompt_len, output_len in tokenized_dataset
            if (prompt_len > 4 and output_len > 4)
        ]

        self.data = filtered_dataset

    def generate_data(self, size: int) -> List[Tuple[str, int, int]]:
        if len(self.data) < size:
            logger.debug(f"Generating {len(self.data)} requests instead of {size} requests.")
            return self.data
        return random.sample(self.data, size)<|MERGE_RESOLUTION|>--- conflicted
+++ resolved
@@ -219,20 +219,11 @@
             dataset = json.load(f)
 
         dataset = [data for data in dataset if len(data["conversations"]) > 2]
-<<<<<<< HEAD
         if output_token_distribution:
             output_tokens = output_token_distribution.generate_distribution(len(dataset))
         else:
             output_tokens = None
-        tokenized_dataset = [
-            (
-                data["conversations"][0]["value"],
-                len(tokenizer(data["conversations"][0]["value"]).input_ids),
-                len(tokenizer(data["conversations"][1]["value"]).input_ids) if output_token_distribution is None else output_tokens[idx],
-            )
-            for idx, data in enumerate(dataset)
-=======
-
+            
         sequences_to_encode = [data["conversations"][0]["value"] for data in dataset] + [
             data["conversations"][1]["value"] for data in dataset
         ]
@@ -241,10 +232,9 @@
             (
                 dataset[i]["conversations"][0]["value"],
                 len(results.input_ids[i]),
-                len(results.input_ids[i + len(dataset)]),
+                len(results.input_ids[i + len(dataset)]) if output_tokens is None else output_tokens[i],
             )
             for i in range(len(dataset))
->>>>>>> d8bf7576
         ]
 
         filtered_dataset = [
